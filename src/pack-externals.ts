--- conflicted
+++ resolved
@@ -102,7 +102,6 @@
           externalModule.external,
           'package.json'
         );
-<<<<<<< HEAD
 
         // check if module exists in local node_modules or root node_modules
         const modulePackagePath = fse.pathExistsSync(localModulePackagePath)
@@ -113,12 +112,6 @@
 
         const modulePackage = require(modulePackagePath);
         const peerDependencies = modulePackage.peerDependencies as Record<string, string>;
-=======
-        const peerDependencies = require(modulePackagePath).peerDependencies as Record<
-          string,
-          string
-        >;
->>>>>>> ad3e93e5
         if (!isEmpty(peerDependencies)) {
           this.options.verbose &&
             this.serverless.cli.log(
@@ -130,12 +123,8 @@
               map(([external]) => ({ external })),
               toPairs
             )(peerDependencies),
-<<<<<<< HEAD
             packageJsonPath,
             rootPackageJsonPath
-=======
-            packageJsonPath
->>>>>>> ad3e93e5
           );
           Array.prototype.push.apply(prodModules, peerModules);
         }
@@ -194,7 +183,6 @@
   }
 
   // Read plugin configuration
-<<<<<<< HEAD
   // get the root package.json by looking up until we hit a lockfile
   // if this is a yarn workspace, it will be the monorepo package.json
   const rootPackageJsonPath =
@@ -204,10 +192,6 @@
   // if this is *not* a yarn workspace, it will be the same as rootPackageJsonPath
   const packageJsonPath =
     this.buildOptions.packagePath || path.join(findUp('package.json'), './package.json');
-=======
-  const packageJsonPath =
-    this.buildOptions.packagePath || path.join(findProjectRoot(), './package.json');
->>>>>>> ad3e93e5
 
   // Determine and create packager
   const packager = await Packagers.get(this.buildOptions.packager);
@@ -238,11 +222,7 @@
   // (1) Generate dependency composition
   const externalModules = map(external => ({ external }), externals);
   const compositeModules: JSONObject = uniq(
-<<<<<<< HEAD
     getProdModules.call(this, externalModules, packageJsonPath, rootPackageJsonPath)
-=======
-    getProdModules.call(this, externalModules, packageJsonPath)
->>>>>>> ad3e93e5
   );
 
   if (isEmpty(compositeModules)) {
